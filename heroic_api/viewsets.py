from rest_framework import viewsets
from rest_framework.decorators import action
from rest_framework.response import Response
from rest_framework import status
from drf_spectacular.utils import extend_schema, OpenApiExample, OpenApiResponse
from django_filters.rest_framework import DjangoFilterBackend

from heroic_api.visibility import telescope_dark_intervals
from heroic_api.filters import (TelescopeFilter, InstrumentFilter, TelescopeStatusFilter, InstrumentCapabilityFilter,
                                TelescopePointingFilter)
from heroic_api.models import (Observatory, Site, Telescope, Instrument, TelescopeStatus, InstrumentCapability,
                               TelescopePointing)
from heroic_api.serializers import (
<<<<<<< HEAD
    ObservatorySerializer, SiteSerializer, TelescopeSerializer, TargetDarkIntervalsSerializer,
    InstrumentSerializer, TelescopeStatusSerializer, InstrumentCapabilitySerializer, TelescopePointingSerializer
=======
    ObservatorySerializer, SiteSerializer, TelescopeSerializer, TelescopeDarkIntervalsSerializer,
    InstrumentSerializer, TelescopeStatusSerializer, InstrumentCapabilitySerializer,
    TelescopeDarkIntervalResponseSerializer
>>>>>>> ff55b0c5
)
from heroic_api.permissions import IsObservatoryAdminOrReadOnly, IsAdminOrReadOnly


class ObservatoryViewSet(viewsets.ModelViewSet):
    queryset = Observatory.objects.all()
    serializer_class = ObservatorySerializer
    permission_classes = [IsAdminOrReadOnly]


class SiteViewSet(viewsets.ModelViewSet):
    lookup_value_regex = '[^/]+'
    queryset = Site.objects.all()
    serializer_class = SiteSerializer
    permission_classes = [IsObservatoryAdminOrReadOnly]


class TelescopeViewSet(viewsets.ModelViewSet):
    lookup_value_regex = '[^/]+'
    queryset = Telescope.objects.all()
    serializer_class = TelescopeSerializer
    permission_classes = [IsObservatoryAdminOrReadOnly]
    filterset_class = TelescopeFilter
    filter_backends = (DjangoFilterBackend,)
    dark_interval_response_example = {
        'telescope_id_1': [
            ['2019-08-24T14:15:22Z', '2019-08-24T16:15:22Z'],
            ['2019-08-25T14:15:22Z', '2019-08-25T16:15:22Z']
        ],
        'telescope_id_2': [
            ['2019-08-24T14:15:22Z', '2019-08-24T16:15:22Z'],
            ['2019-08-25T14:15:22Z', '2019-08-25T16:15:22Z']
        ],
    }
    
    def get_serializer_class(self):
        if 'dark_intervals' in self.action:
            return TelescopeDarkIntervalsSerializer
        elif self.action == 'status':
            return TelescopeStatusSerializer
        return super().get_serializer_class()

    @extend_schema(
        parameters=[TelescopeDarkIntervalsSerializer],
        responses={
            200: OpenApiResponse(
                response=TelescopeDarkIntervalResponseSerializer,
                examples=[OpenApiExample(name='Success',
                    value=dark_interval_response_example
                )]
           )
        },
        examples = [
            OpenApiExample(
                'Example Dark Intervals Request',
                value={
                    'id': 1,
                    'start': '2019-08-24T14:15:22Z',
                    'end': '2019-08-25T14:15:22Z',
                    'telescopes': ['telescope_id_1', 'telescope_id_2']
                },
                request_only=True
            ),
            OpenApiExample(
                'Example Dark Intervals Response',
                value=dark_interval_response_example,
                response_only=True
            ) 
        ]
    )
    @action(detail=False, methods=['get'], url_path='dark_intervals')
    def dark_intervals_list(self, request):
        
        params = request.query_params.dict()
        # Needed to correctly pass list params
        params['telescopes'] = request.query_params.getlist('telescopes')
        serializer = TelescopeDarkIntervalsSerializer(data=params)
        if serializer.is_valid():
            data = serializer.validated_data
            dark_intervals_by_telescope = {}
            for telescope in data['telescopes']:
                dark_intervals_by_telescope[telescope.id] = telescope_dark_intervals(
                    telescope, start=data['start'], end=data['end'])
            return Response(dark_intervals_by_telescope, status=status.HTTP_200_OK)
        else:
            return Response(serializer.errors, status=status.HTTP_400_BAD_REQUEST)

    @extend_schema(
        parameters=[TelescopeDarkIntervalsSerializer],
        responses={
            200: OpenApiResponse(
                response=TelescopeDarkIntervalResponseSerializer,
                examples=[OpenApiExample(name='Success',
                    value=dark_interval_response_example
                )]
           )
        },
        examples = [
            OpenApiExample(
                'Example Dark Intervals Request',
                value={
                    'id': 1,
                    'start': '2019-08-24T14:15:22Z',
                    'end': '2019-08-25T14:15:22Z',
                    'telescopes': ['telescope_id_1', 'telescope_id_2']
                },
                request_only=True
            ),
            OpenApiExample(
                'Example Dark Intervals Response',
                value=dark_interval_response_example,
                response_only=True
            ) 
        ]
    )
    @action(detail=True, methods=['get'], url_path='dark_intervals')
    def dark_intervals(self, request, pk=None):
        params = request.query_params.dict()
        # Needed to correctly pass list params
        params['telescopes'] = request.query_params.getlist('telescopes', [pk])
        serializer = TelescopeDarkIntervalsSerializer(data=params)
        if serializer.is_valid():
            data = serializer.validated_data
            dark_intervals_by_telescope = {}
            for telescope in data['telescopes']:
                dark_intervals_by_telescope[telescope.id] = telescope_dark_intervals(
                    telescope, start=data['start'], end=data['end'])
            return Response(dark_intervals_by_telescope, status=status.HTTP_200_OK)
        else:
            return Response(serializer.errors, status=status.HTTP_400_BAD_REQUEST)

    @extend_schema(
        responses={
            200: OpenApiResponse(
                response=TelescopeStatusSerializer(many=True)
           )
        },
    )
    @action(detail=True, methods=['get', 'post'], pagination_class=None)
    def status(self, request, pk=None):
        if request.method == 'GET':
            serializer = TelescopeStatusSerializer(self.get_object().statuses.all(), many=True)
            return Response(data=serializer.data, status=status.HTTP_200_OK)
        elif request.method == 'POST':
            data = request.data
            data['telescope'] = pk
            serializer = TelescopeStatusSerializer(data=data, many=isinstance(data, list))
            if serializer.is_valid():
                serializer.save()
                return Response(serializer.data, status=status.HTTP_201_CREATED)
            else:
                return Response(serializer.errors, status=status.HTTP_400_BAD_REQUEST)


class InstrumentViewSet(viewsets.ModelViewSet):
    lookup_value_regex = '[^/]+'
    queryset = Instrument.objects.all()
    serializer_class = InstrumentSerializer
    permission_classes = [IsObservatoryAdminOrReadOnly]
    filterset_class = InstrumentFilter
    filter_backends = (DjangoFilterBackend,)

    @extend_schema(
        responses={
            200: OpenApiResponse(
                response=InstrumentCapabilitySerializer(many=True)
           )
        },
    )
    @action(detail=True, methods=['get', 'post'], pagination_class=None)
    def capabilities(self, request, pk=None):
        if request.method == 'GET':
            serializer = InstrumentCapabilitySerializer(self.get_object().capabilities.all(), many=True)
            return Response(data=serializer.data, status=status.HTTP_200_OK)
        elif request.method == 'POST':
            data = request.data
            data['instrument'] = pk
            serializer = InstrumentCapabilitySerializer(data=data, many=isinstance(data, list))
            if serializer.is_valid():
                serializer.save()
                return Response(serializer.data, status=status.HTTP_201_CREATED)
            else:
                return Response(serializer.errors, status=status.HTTP_400_BAD_REQUEST)


class TelescopeStatusViewSet(viewsets.ModelViewSet):
    queryset = TelescopeStatus.objects.all()
    serializer_class = TelescopeStatusSerializer
    permission_classes = [IsObservatoryAdminOrReadOnly]
    filterset_class = TelescopeStatusFilter
    filter_backends = (DjangoFilterBackend,)


class TelescopePointingViewSet(viewsets.ModelViewSet):
    queryset = TelescopePointing.objects.all()
    serializer_class = TelescopePointingSerializer
    permission_classes = [IsObservatoryAdminOrReadOnly]
    filterset_class = TelescopePointingFilter
    filter_backends = (DjangoFilterBackend,)


class InstrumentCapabilityViewSet(viewsets.ModelViewSet):
    queryset = InstrumentCapability.objects.all()
    serializer_class = InstrumentCapabilitySerializer
    permission_classes = [IsObservatoryAdminOrReadOnly]
    filterset_class = InstrumentCapabilityFilter
    filter_backends = (DjangoFilterBackend,)<|MERGE_RESOLUTION|>--- conflicted
+++ resolved
@@ -11,14 +11,9 @@
 from heroic_api.models import (Observatory, Site, Telescope, Instrument, TelescopeStatus, InstrumentCapability,
                                TelescopePointing)
 from heroic_api.serializers import (
-<<<<<<< HEAD
     ObservatorySerializer, SiteSerializer, TelescopeSerializer, TargetDarkIntervalsSerializer,
     InstrumentSerializer, TelescopeStatusSerializer, InstrumentCapabilitySerializer, TelescopePointingSerializer
-=======
-    ObservatorySerializer, SiteSerializer, TelescopeSerializer, TelescopeDarkIntervalsSerializer,
-    InstrumentSerializer, TelescopeStatusSerializer, InstrumentCapabilitySerializer,
     TelescopeDarkIntervalResponseSerializer
->>>>>>> ff55b0c5
 )
 from heroic_api.permissions import IsObservatoryAdminOrReadOnly, IsAdminOrReadOnly
 
